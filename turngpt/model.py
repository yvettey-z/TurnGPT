from argparse import ArgumentParser
import matplotlib as mpl
import matplotlib.pyplot as plt
import wandb

from transformers import GPT2LMHeadModel, GPT2Config
from transformers.models.gpt2.modeling_gpt2 import GPT2DoubleHeadsModelOutput
import pytorch_lightning as pl
import torch
import torch.nn as nn
import torchmetrics

from turngpt.generation import generate
from turngpt.plot_utils import plot_trp
from turngpt.projection_labeler import ProjectionLabeler
from turngpt.tokenizer import SpokenDialogTokenizer


mpl.use("agg")


def load_transformer(
    pretrained_model_name_or_path="gpt2", pretrained=True, **model_kwargs
):
    """Load transformer model. If `pretrained` then initialize with pretrained weights otherwise start from scratch"""

    implemented = [
        "gpt2",
        "gpt2-medium",
        "gpt2-large",
        "gpt2-xl",
        "microsoft/DialoGPT-small",
        "microsoft/DialoGPT-medium",
        "microsoft/DialoGPT-large",
    ]

    update_on_pretrain = ["embd_pdrop", "attn_pdrop", "resid_pdrop"]

    if not (
        "gpt2" in pretrained_model_name_or_path.lower()
        or "dialogpt" in pretrained_model_name_or_path.lower()
    ):
        raise NotImplementedError(
            f"pretrained_model_name_or_path=`{pretrained_model_name_or_path}` is Not implemented! Please use: {implemented}"
        )

    config = GPT2Config.from_pretrained(pretrained_model_name_or_path)
    if pretrained:
        # Update only certain parameters
        for k, v in model_kwargs.items():
            if k in update_on_pretrain and v is not None:
                config.update({k: v})
        transformer = GPT2LMHeadModel.from_pretrained(
            pretrained_model_name_or_path=pretrained_model_name_or_path, config=config
        )
    else:
        for k, v in model_kwargs.items():
            if v is not None:
                config.update({k: v})
        transformer = GPT2LMHeadModel(config=config)
    return transformer


class Utils:
    tokenizer: SpokenDialogTokenizer

    def idx_to_string(self, idx):
        if isinstance(idx, torch.Tensor):
            idx = idx.item()
        s = self.tokenizer.convert_ids_to_tokens(idx)
        s = self.tokenizer.convert_tokens_to_string(
            s.strip()
        )  # remove prefix space/symbol
        return s

    def get_trp(self, x):
        return x[..., self.tokenizer.eos_token_id]

    def tokenize_strings(self, string_or_list, add_post_eos_token=False):
        if isinstance(string_or_list, str) and add_post_eos_token:
            if not string_or_list.strip().endswith(self.tokenizer.eos_token):
                string_or_list += self.tokenizer.eos_token

        t = self.tokenizer(string_or_list, return_tensors="pt")
        if not isinstance(t["input_ids"], torch.Tensor):
            tmp_inp, tmp_sp = [], []
            for inp, sp in zip(t["input_ids"], t["speaker_ids"]):
                tmp_inp.append(torch.tensor(inp))
                tmp_sp.append(torch.tensor(sp))
            tmp = self.tokenizer.pad({"input_ids": tmp_inp})
            t["input_ids"] = tmp["input_ids"]
            t["attention_mask"] = tmp["attention_mask"]
            t["speaker_ids"] = self.tokenizer.pad({"input_ids": tmp_sp})["input_ids"]

        for k, v in t.items():
            t[k] = v.to(self.device)
        return t

    def get_tokens(self, input_ids):
        def inner(input_ids):
            inner_tokens = []
            for idx in input_ids:
                inner_tokens.append(self.idx_to_string(idx))
            return inner_tokens

        def outer(input_ids):
            tokens = []
            for batch in input_ids:
                tokens.append(inner(batch))
            return tokens

        tokens = None
        if isinstance(input_ids, torch.Tensor):
            if input_ids.ndim > 2:
                raise LookupError(
                    f"self.get_tokens not implemented for Tensor shape: {tuple(input_ids.shape)} (>2)"
                )
            elif input_ids.ndim == 2:
                tokens = outer(input_ids)
            else:
                tokens = inner(input_ids)
                for idx in input_ids:
                    tokens.append(self.idx_to_string(idx))
        elif isinstance(input_ids, list):
            if isinstance(input_ids[0], list):
                tokens = outer(input_ids)
            else:
                tokens = inner(input_ids)
        return tokens

    @torch.no_grad()
    def string_list_to_trp(
        self, string_or_list, add_post_eos_token=False, **model_kwargs
    ):
        t = self.tokenize_strings(string_or_list, add_post_eos_token=add_post_eos_token)

        # Model
        out = self(t["input_ids"], speaker_ids=t["speaker_ids"], **model_kwargs)
        out["probs"] = out["logits"].softmax(dim=-1)
        out["trp_probs"] = self.get_trp(out["probs"])
        out["tokens"] = self.get_tokens(t["input_ids"])
        if "mc_logits" in out:
            out["trp_proj"] = out["mc_logits"].sigmoid()
        return out


class TurnGPTWandbCallbacks(pl.Callback):
    turn_list = [
        ["yesterday we met in the park", "okay when will you meet again", "tomorrow"],
        [
            "Hello there I basically had the worst day of my life",
            "Oh no, what happened?",
            "Do you want the long or the short story?",
        ],
    ]

    def __init__(
        self,
        text_list=None,
        n_steps=200,
        n_generate=20,
        eos_token="<ts>",
        unk_token="<|endoftext|>",
    ):
        super().__init__()
        self.eos_token = eos_token
        self.unk_token = unk_token
        self.text_list = text_list
        self.n_steps = n_steps
        self.n_generate = n_generate
        if self.text_list is None:
            self.text_list = self.turn_list

    def trp_plots(self, trainer, pl_module, name="TRP/example"):
        out = pl_module.string_list_to_trp(self.text_list)

        for b in range(out["trp_probs"].shape[0]):
            proj = out["trp_proj"][b].cpu() if "trp_proj" in out else None
            fig, _ = plot_trp(
                trp=out["trp_probs"][b].cpu(),
                proj=proj,
                text=out["tokens"][b],
                unk_token=pl_module.tokenizer.unk_token,
                eos_token=pl_module.tokenizer.eos_token,
                plot=False,
            )

            pl_module.logger.experiment.log(
                data={
                    f"{name}_{b}": wandb.Image(fig),
                    "global_step": trainer.global_step,
                },
            )
            plt.close("all")

    def generate(self, trainer, pl_module, name):
        gen = generate(
            pl_module,
            context=self.turn_list[-1],
            n_steps=self.n_steps,
            top_p=0.9,
            top_k=-1,
            n_trajectories=self.n_generate,
            strategy="sample",
            stop_at_eos=True,
        )
        # remove duplicates
        l = (gen["input_ids"][0] != -1).sum()
        G = {"tokens": [gen["tokens"][0]], "probs": [gen["probs"][0][:l].cpu()]}
        for i, g in enumerate(gen["tokens"][1:]):
            if g not in G["tokens"]:
                l = (gen["input_ids"][i] != -1).sum()
                G["tokens"].append(g)
                G["probs"].append(gen["probs"][i][:l].cpu())

        table = wandb.Table(
            columns=["context", "sample", "probs"],
            data=[
                ["... " + self.turn_list[-1][-1], toks, probs.tolist()]
                for toks, probs in zip(G["tokens"], G["probs"])
            ],
        )
        pl_module.logger.experiment.log(
            data={
                f"{name}": table,
                "global_step": trainer.global_step,
            },
        )

    def on_validation_epoch_end(self, trainer, pl_module):
        self.trp_plots(trainer, pl_module, name="TRP/example")
        self.generate(trainer, pl_module, name="Gen")

    def on_save_checkpoint(self, trainer, pl_module, *args, **kwargs):
        self.trp_plots(trainer, pl_module, name="TRP-chpt/example")
        self.generate(trainer, pl_module, name="Gen-chpt")


class TurnGPT(pl.LightningModule, Utils):
    """
    This is the code example of teaching and research.

    Add features to this model i.e. analysis of turn-taking.


    On training
    * call `model.initialize_special_embeddings()` to initialize <ts> = eos_token
    """

    def __init__(
        self,
        pretrained_model_name_or_path="gpt2",
        pretrained=True,
        trp_projection_steps=-1,
        trp_projection_type="linear",
        omit_dialog_states=False,
        no_train_first_n=5,
        learning_rate=1e-4,
        weight_loss=False,
        weight_regular_token=0.5,
        weight_eos_token=1.0,
        weight_decay=0.0,
        **model_kwargs,
    ):
        super().__init__()
        self.name_or_path = pretrained_model_name_or_path
        self.pretrained = pretrained

        # train parameters
        self.no_train_first_n = no_train_first_n
        self.learning_rate = learning_rate
        self.weight_loss = weight_loss
        self.weight_regular_token = weight_regular_token
        self.weight_eos_token = weight_eos_token
        self.omit_dialog_states = omit_dialog_states
        self.weight_decay = weight_decay

        # Load `transformers` model
        self.transformer = load_transformer(
            pretrained_model_name_or_path, pretrained=pretrained, **model_kwargs
        )

        # TRP projection head
        self.trp_projection_steps = trp_projection_steps
        self.train_accuracy, self.valid_accuracy, self.test_accuracy = None, None, None
        if trp_projection_steps > 0:
            self.trp_projection_type = trp_projection_type
            hidden_size = self.transformer.config.hidden_size
            self.train_accuracy = torchmetrics.Accuracy(average='macro', num_classes=2, multiclass=True)
            self.valid_accuracy = torchmetrics.Accuracy(average='macro', num_classes=2, multiclass=True)
            self.test_accuracy = torchmetrics.Accuracy(average='macro', num_classes=2, multiclass=True)

            # MultiTask Head operating on n last hidden states
            if trp_projection_type.lower() == "attention":
                raise NotImplementedError()
            else:
                self.trp_projection_head = nn.Linear(hidden_size, 1)

        self.save_hyperparameters()

    @property
    def run_name(self):
        name = "TurnGPT"
        if self.trp_projection_steps > 0:
            name += f"_proj_{self.trp_projection_steps}"
        return name

    def init_tokenizer(self):
        # The tokenizer should always be a part of the model
        self.tokenizer = SpokenDialogTokenizer(self.name_or_path)

        # Add extra embeddings for custom tokens
        # Optional: Initialize <ts> to be close to punctuation tokens.
        self.transformer.resize_token_embeddings(new_num_tokens=len(self.tokenizer))

    def initialize_special_embeddings(self, tokens=["!", "?", "."]):
        """
        Initialize `eos_token` as the average of `tokens`.

        By default (or looking at <speaker1/2>) the embeddings are initalized to m=0, std=0.02
        """
        ts = self.tokenizer.eos_token_id
        # pre = self.transformer.transformer.wte.weight[ts].clone()
        with torch.no_grad():
            ids = torch.tensor(self.tokenizer.convert_tokens_to_ids(tokens))
            avg_emb = self.transformer.transformer.wte(ids).mean(0)
            self.transformer.transformer.wte.weight.data[ts] = avg_emb
        # post = self.transformer.transformer.wte.weight[ts]
        # print(pre == post)
        print(f"Initalized {self.tokenizer.eos_token} -> avg({tokens})")

    def print_parameters(self):
        print("")
        print("TurnGPT")
        print("name_or_path: ", self.name_or_path)
        print("learning_rate: ", self.learning_rate)
        print("weight_loss: ", self.weight_loss)
        if self.weight_loss:
            print("weight_regular_token: ", self.weight_regular_token)
            print("weight_eos_token: ", self.weight_eos_token)
        if self.trp_projection_steps > 0:
            print("trp_projection_steps: ", self.trp_projection_steps)
            print("trp_projection_type: ", self.trp_projection_type)
        print()

    def get_labels(self, input_ids, mask, value=-100):
        """Don't shift the labels (happens internally)"""
        labels = input_ids.clone()
        labels[torch.logical_not(mask)] = value

        if self.no_train_first_n > 0:
            labels[:, : self.no_train_first_n] = value
        return labels

    def get_projection_labels(self, input_ids, mask, value=-100):
        labeler = ProjectionLabeler(
            projection_steps=self.trp_projection_steps,
            token_id=self.tokenizer.eos_token_id,
        ).to(self.device)
        proj_labels = labeler(input_ids)
        proj_labels[torch.logical_not(mask)] = value
        if self.no_train_first_n > 0:
            proj_labels[:, : self.no_train_first_n] = value
        return proj_labels

    @torch.no_grad()
    def get_loss_weight(self):
        weight = (
            torch.ones(len(self.tokenizer), dtype=torch.float)
            * self.weight_regular_token
        )
        weight[self.tokenizer.eos_token_id] = self.weight_eos_token
        return weight.to(self.device)

    def cross_entropy_loss(self, logits, labels, reduction="mean"):
        """
        Taken from GPT2LMHeadModel in:

          https://github.com/huggingface/transformers/blob/91ff480e2693f36b11aaebc4e9cc79e4e3c049da/src/transformers/models/gpt2/modeling_gpt2.py#L968

        How to weight CE-Loss?

            https://discuss.pytorch.org/t/passing-the-weights-to-crossentropyloss-correctly/14731/10

        Using the custom weights gets a total loss that is larger than without?
        I don't want the model to train as much on the new type of text it receives but to learn the `eos_token` better.
        I assume that the loss should be less if I scale down the normal tokens loss...

        `CrossEntropyLoss` seems to normalize the loss if not `reduction=None` which account for the above behaviour.

        Instead we use `reduction=none` and simply average over the weighted loss values.
        Given that `weight_regular_token` < 1 and `weight_eos_token` >=1 we get a lower loss when weighting.

        Is this mathematically sound? well that is the question.

        I guess one could simply scale the `weight_eos_token > 1` while `weight_regular_token=1` and use a smaller learning rate?
        """
        weight = None
        if self.weight_loss:
            weight = self.get_loss_weight()

        loss_fct = nn.CrossEntropyLoss(weight=weight, reduction="none")

        # Shift so that tokens < n predict n
        shift_logits = logits[..., :-1, :].contiguous()
        shift_labels = labels[..., 1:].contiguous()

        # Flatten the tokens and calc loss
        loss = loss_fct(
            shift_logits.view(-1, shift_logits.size(-1)), shift_labels.view(-1)
        )
        if reduction != "none":
            loss = loss.mean()
        return loss

    def bce_loss(self, logits, labels):
        """
        Simple BCELoss for binary trp projection

        Must extend this if multiple labels are to be used...
        """
        loss_fct = nn.BCEWithLogitsLoss()

        # Shift so that tokens < n predict n
        shift_logits = logits[..., :-1]  # , :].contiguous()
        shift_labels = labels[..., 1:]  # .contiguous()

        # Manually select appropriate steps
        # Omit steps where label is -100 (like CrossEntropyLoss)
        indices_for_training = shift_labels != -100
        loss = loss_fct(
            torch.masked_select(shift_logits, indices_for_training),
            torch.masked_select(shift_labels, indices_for_training),
        )
        # shift_logits = torch.masked_select(shift_logits, indices_for_training)
        # shift_labels = torch.masked_select(shift_labels, indices_for_training)
        # loss = loss_fct(shift_logits, shift_labels)
        return loss

    def get_likelihood(self, logits, labels, pad_last=True, pad_first=False):
        shift_logits = logits[..., :-1, :].contiguous()
        shift_labels = labels[..., 1:].contiguous()
        shift_probs = shift_logits.softmax(dim=-1)

        # likelihood = shift_probs[shift_labels]
        bn = torch.ones_like(shift_labels)
        bn[0] = 0

        seq = torch.arange(shift_labels.shape[-1])
        seq = torch.stack([seq] * shift_labels.shape[0])

        likelihood = shift_probs[bn.view(-1), seq.view(-1), shift_labels.view(-1)]
        likelihood = likelihood.view(shift_labels.shape)
        if pad_first:
            likelihood = torch.cat(
                [torch.zeros(likelihood.shape[0], 1), likelihood], dim=-1
            )
        elif pad_last:
            likelihood = torch.cat(
                [likelihood, torch.zeros(likelihood.shape[0], 1)], dim=-1
            )
        return likelihood

    def forward(
        self,
        input_ids=None,
        speaker_ids=None,
        labels=None,
        mc_labels=None,
        use_cache=None,
        past_key_values=None,
        attention_mask=None,
        position_ids=None,
        head_mask=None,
        inputs_embeds=None,
        output_attentions=None,
        output_hidden_states=None,
        return_dict=None,
        **kwargs,
    ):
        """
        Simple rewrite of original:

            https://github.com/huggingface/transformers/blob/439a43b6b403205eeda2d62645fc16c93627d30d/src/transformers/models/gpt2/modeling_gpt2.py#L1086
        """
        return_dict = (
            return_dict
            if return_dict is not None
            else self.transformer.config.use_return_dict
        )

        transformer_outputs = self.transformer.transformer(
            input_ids,
            past_key_values=past_key_values,
            attention_mask=attention_mask,
            token_type_ids=speaker_ids,
            position_ids=position_ids,
            head_mask=head_mask,
            inputs_embeds=inputs_embeds,
            use_cache=use_cache,
            output_attentions=output_attentions,
            output_hidden_states=output_hidden_states,
            return_dict=return_dict,
        )

        hidden_states = transformer_outputs[0]

        # Set device for model parallelism
        if self.transformer.model_parallel:
            torch.cuda.set_device(self.transformer.transformer.first_device)
            hidden_states = hidden_states.to(self.transformer.lm_head.weight.device)

        # Language Modeling
        lm_logits = self.transformer.lm_head(hidden_states)
        lm_loss = None
        if labels is not None:
            lm_loss = self.cross_entropy_loss(lm_logits, labels)

        # MultiTask Modeling
        mc_logits = None
        mc_loss = None
        if self.trp_projection_steps > 0:
            # NOTE:
            # Assumed to only guess a single class
            mc_logits = self.trp_projection_head(hidden_states).squeeze(-1)

            if mc_labels is not None:
                mc_loss = self.bce_loss(mc_logits, mc_labels)

        # if not return_dict:
        #     output = (lm_logits, mc_logits) + transformer_outputs[1:]
        #     if mc_loss is not None:
        #         output = (mc_loss,) + output
        #     return ((lm_loss,) + output) if lm_loss is not None else output

        return GPT2DoubleHeadsModelOutput(
            loss=lm_loss,
            mc_loss=mc_loss,
            logits=lm_logits,
            mc_logits=mc_logits,
            past_key_values=transformer_outputs.past_key_values,
            hidden_states=transformer_outputs.hidden_states,
            attentions=transformer_outputs.attentions,
        )

    def configure_optimizers(self):
        # NOTE:
        # Use multiple optimizers for transformer and projection?
        # see:
        #   https://pytorch-lightning.readthedocs.io/en/stable/common/optimizers.html#use-multiple-optimizers-like-gans-manual
        return torch.optim.AdamW(self.parameters(), lr=self.learning_rate, weight_decay=self.weight_decay)

    def on_save_checkpoint(self, checkpoint):
        """We must save the tokenizer used during training"""
        checkpoint["tokenizer"] = self.tokenizer

    def on_load_checkpoint(self, checkpoint):
        """We must load the tokenizer used during training and resize the embeddings appropriately"""
        if "tokenizer" in checkpoint:
            print("#" * 70)
            print("LOAD CHECKPOINT TOKENIZER")
            self.tokenizer = checkpoint["tokenizer"]
            print("Loaded tokenizer")
            print(self.tokenizer)

            # Add extra embeddings for custom tokens
            self.transformer.resize_token_embeddings(new_num_tokens=len(self.tokenizer))
            print("Resized weights")
            print("#" * 70)

    def training_step(self, batch, batch_idx):
        lm_labels = self.get_labels(batch["input_ids"], mask=batch["attention_mask"])

        proj_labels = None
        if self.trp_projection_steps > 0:
            proj_labels = self.get_projection_labels(
                batch["input_ids"], mask=batch["attention_mask"]
            )

        if self.omit_dialog_states:
            batch["speaker_ids"] = None

        out = self.forward(
            batch["input_ids"],
            speaker_ids=batch["speaker_ids"],
            labels=lm_labels,
            mc_labels=proj_labels,
        )

        if self.trp_projection_steps > 0:
            self.log("loss_lm", out["loss"])
            self.log("loss_projection", out["mc_loss"])
            total_loss = out["loss"] + out["mc_loss"]
            return {"loss": total_loss, "mc_logits": out["mc_logits"].detach(), "mc_labels": proj_labels.detach()}
        else:
            self.log("loss", out["loss"])
            total_loss = out["loss"]
            return {"loss": total_loss}

    def training_step_end(self, step_output):
        if self.trp_projection_steps > 0:
            shift_logits, shift_labels = self.shift_logits_labels(step_output["mc_logits"], step_output["mc_labels"])
            self.train_accuracy(shift_logits, shift_labels)
            self.log("bAcc", self.train_accuracy, prog_bar=True, logger=False)
    
    def training_epoch_end(self, outputs):
        if self.trp_projection_steps > 0:
            self.log("train_bAcc_epoch", self.train_accuracy.compute())
            self.train_accuracy.reset()

    def validation_step(self, batch, batch_idx):
        lm_labels = self.get_labels(batch["input_ids"], mask=batch["attention_mask"])

        proj_labels = None
        if self.trp_projection_steps > 0:
            proj_labels = self.get_projection_labels(
                batch["input_ids"], mask=batch["attention_mask"]
            )

        if self.omit_dialog_states:
            batch["speaker_ids"] = None

        out = self.forward(
            batch["input_ids"],
            speaker_ids=batch["speaker_ids"],
            labels=lm_labels,
            mc_labels=proj_labels,
        )

        if self.trp_projection_steps > 0:
            self.log("val_loss_lm", out["loss"])
            self.log("val_loss_projection", out["mc_loss"])
            total_loss = out["loss"] + out["mc_loss"]
            self.log("val_loss", total_loss)
            return {"loss": total_loss, "mc_logits": out["mc_logits"], "mc_labels": proj_labels}
        else:
            total_loss = out["loss"]
            self.log("val_loss", total_loss)
            return {"loss": total_loss}

    def validation_step_end(self, outputs):
        if self.trp_projection_steps > 0:
            shift_logits, shift_labels = self.shift_logits_labels(outputs["mc_logits"], outputs["mc_labels"])
            self.valid_accuracy.update(shift_logits, shift_labels)
            #self.log("bAcc", bacc, prog_bar=True, logger=False)

    def validation_epoch_end(self, outputs):
        if self.trp_projection_steps > 0:
            self.log("valid_bAcc_epoch", self.valid_accuracy.compute())
            self.valid_accuracy.reset()

    def test_step(self, batch, batch_idx):
        lm_labels = self.get_labels(batch["input_ids"], mask=batch["attention_mask"])

        proj_labels = None
        if self.trp_projection_steps > 0:
            proj_labels = self.get_projection_labels(
                batch["input_ids"], mask=batch["attention_mask"]
            )

        if self.omit_dialog_states:
            batch["speaker_ids"] = None

        out = self.forward(
            batch["input_ids"],
            speaker_ids=batch["speaker_ids"],
            labels=lm_labels,
            mc_labels=proj_labels,
        )

        if self.trp_projection_steps > 0:
            self.log("test_loss_lm", out["loss"])
            self.log("test_loss_projection", out["mc_loss"])
            total_loss = out["loss"] + out["mc_loss"]
            self.log("test_loss", total_loss)
            return {"loss": total_loss, "mc_logits": out["mc_logits"], "mc_labels": proj_labels}
        else:
            total_loss = out["loss"]
            self.log("test_loss", total_loss)
            return {"loss": total_loss}

    def test_step_end(self, outputs):
        if self.trp_projection_steps > 0:
            shift_logits, shift_labels = self.shift_logits_labels(outputs["mc_logits"], outputs["mc_labels"])
            self.test_accuracy.update(shift_logits, shift_labels)
<<<<<<< HEAD
            #self.log("bAcc", self.test_accuracy, prog_bar=True, logger=False)
=======
            #self.log("bAcc", bacc, prog_bar=True, logger=False)
>>>>>>> 353b3bdc

    def test_epoch_end(self, outputs):
        if self.trp_projection_steps > 0:
            self.log("test_bAcc_epoch", self.test_accuracy.compute())
            self.test_accuracy.reset()
    
    def shift_logits_labels(self, logits, labels):
        # Shift so that tokens < n predict n
        shift_logits = logits[..., :-1]  # , :].contiguous()
        shift_labels = labels[..., 1:]  # .contiguous()

        # Manually select appropriate steps
        # Omit steps where label is -100 (like CrossEntropyLoss)
        indices_for_training = shift_labels != -100
        shift_logits = torch.masked_select(shift_logits, indices_for_training)
        shift_labels = torch.masked_select(shift_labels, indices_for_training)

        return shift_logits, shift_labels.int()

    @staticmethod
    def add_model_specific_args(parent_parser):
        """Specify the hyperparams for this LightningModule"""
        parser = ArgumentParser(
            parents=[parent_parser], add_help=False, conflict_handler="resolve"
        )
        parser.add_argument("--pretrained_model_name_or_path", type=str, default="gpt2")
        parser.add_argument(
            "--pretrained",
            type=bool,
            default=True,
            help="Load pretrained weights or not.",
        )

        # Model specific
        parser.add_argument("--embd_pdrob", type=float, default=None)
        parser.add_argument("--attn_pdrob", type=float, default=None)
        parser.add_argument("--resid_pdrob", type=float, default=None)
        parser.add_argument("--n_head", type=int, default=None)
        parser.add_argument("--n_layer", type=int, default=None)
        parser.add_argument("--n_embd", type=int, default=None)
        parser.add_argument("--activation_function", type=str, default=None)

        # TurnGPT specific
        parser.add_argument(
            "--omit_dialog_states",
            action="store_true",
            help="To omit dialog-states in transformer embedding",
        )
        parser.add_argument("--trp_projection_steps", default=-1, type=int)
        parser.add_argument(
            "--no_train_first_n",
            default=-1,
            type=int,
            help="Don't train on the n first tokens.",
        )
        parser.add_argument(
            "--trp_projection_type",
            default="linear",
            type=str,
            help="'Linear' or 'Attention'",
        )

        # Training
        parser.add_argument(
            "--dropout",
            default=None,
            type=float,
            help="Set to None which uses the values in the original config.json",
        )
        parser.add_argument("--learning_rate", default=6.25e-5, type=float)
        parser.add_argument("--weight_loss", action="store_true")
        parser.add_argument("--weight_eos_token", type=float, default=1.0)
        parser.add_argument("--weight_regular_token", type=float, default=0.5)
        parser.add_argument("--weight_decay", type=float, default=0.0)
        return parser


if __name__ == "__main__":
    from os.path import join

    parser = ArgumentParser()
    parser = TurnGPT.add_model_specific_args(parser)
    args = parser.parse_args()
    for k, v in vars(args).items():
        print(f"{k}: {v}")

    # Fresh Training
    fresh = False
    if fresh:
        model = TurnGPT(
            pretrained_model_name_or_path=args.pretrained_model_name_or_path,
            trp_projection_steps=args.trp_projection_steps,
            trp_projection_type=args.trp_projection_type,
            weight_loss=args.weight_loss,
            weight_eos_token=args.weight_eos_token,
            weight_regular_token=args.weight_regular_token,
            learning_rate=args.learning_rate,
            dropout=args.dropout,
            pretrained=args.pretrained,
            no_train_first_n=args.no_train_first_n,
            omit_dialog_states=args.omit_dialog_states,
            weight_decay=args.weight_decay
        )
        model.init_tokenizer()
        model.initialize_special_embeddings()
    else:
        # projection
        chpt = join(
            "assets/TurnGPT_proj/version_0/checkpoints/epoch=45-val_loss=-3.37196.ckpt"
        )
        # only LM
        chpt = join(
            "assets/TurnGPT/version_0/checkpoints/epoch=11-val_loss=1.23640.ckpt"
        )
        model = TurnGPT.load_from_checkpoint(chpt).to("cuda")

    turn_list = [
        "Hello there I basically had the worst day of my life",
        "Oh no, what happened?",
        "Do you want the long or the short story?",
    ]

    gen = generate(
        model,
        context=turn_list,
        n_steps=200,
        top_p=0.9,
        top_k=-1,
        n_trajectories=20,
        strategy="sample",
        stop_at_eos=True,
    )
    # remove duplicates
    l = (gen["input_ids"][0] != -1).sum()
    G = {"tokens": [gen["tokens"][0]], "probs": [gen["probs"][0][:l].cpu()]}
    for i, g in enumerate(gen["tokens"][1:]):
        if g not in G["tokens"]:
            l = (gen["input_ids"][i] != -1).sum()
            G["tokens"].append(g)
            G["probs"].append(gen["probs"][i][:l].cpu())

    #########################################################
    turn_list = [
        [
            "Hello there I basically had the worst day of my life",
            "Oh no, what happened?",
            "Do you want the long or the short story?",
        ],
        ["yesterday we met in the park", "okay when will you meet again", "tomorrow"],
    ]
    out = model.string_list_to_trp(turn_list)
    # for k, v in out.items():
    #     print(f"{k}: {v}")

    for b in range(out["trp_probs"].shape[0]):
        proj = out["trp_proj"][b].cpu() if "trp_proj" in out else None
        fig, ax = plot_trp(
            trp=out["trp_probs"][b].cpu(),
            proj=proj,
            text=out["tokens"][b],
            unk_token=model.tokenizer._tokenizer.unk_token,
            plot=True,
        )<|MERGE_RESOLUTION|>--- conflicted
+++ resolved
@@ -683,11 +683,6 @@
         if self.trp_projection_steps > 0:
             shift_logits, shift_labels = self.shift_logits_labels(outputs["mc_logits"], outputs["mc_labels"])
             self.test_accuracy.update(shift_logits, shift_labels)
-<<<<<<< HEAD
-            #self.log("bAcc", self.test_accuracy, prog_bar=True, logger=False)
-=======
-            #self.log("bAcc", bacc, prog_bar=True, logger=False)
->>>>>>> 353b3bdc
 
     def test_epoch_end(self, outputs):
         if self.trp_projection_steps > 0:
